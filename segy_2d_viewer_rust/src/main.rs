// Main Application with eframe + egui + OpenGL
mod auto_picking;
mod gl_renderer;
mod picking_manager;
mod segy_reader;

use auto_picking::{Algorithm, AutoPicker};
use eframe::egui;
use gl_renderer::GlRenderer;
use glow::HasContext;
use picking_manager::PickingManager;
use segy_reader::SegyReader;
<<<<<<< HEAD
use std::env;
use std::sync::Arc;
=======
use std::sync::{Arc, Mutex};
>>>>>>> 024cd297

fn main() -> Result<(), eframe::Error> {
    if !has_display_server() {
        eprintln!(
            "No graphical display server detected (DISPLAY, WAYLAND_DISPLAY, and WAYLAND_SOCKET are unset).\n\
             The SEG-Y viewer requires an X11 or Wayland session to show the UI.\n\
             Skipping UI launch."
        );
        return Ok(());
    }

    let options = eframe::NativeOptions {
        viewport: egui::ViewportBuilder::default()
            .with_inner_size([1600.0, 900.0])
            .with_title("SEG-Y 2D Viewer with First Break Picking (Rust)"),
        multisampling: 4,
        renderer: eframe::Renderer::Glow,
        ..Default::default()
    };

    eframe::run_native(
        "SEG-Y 2D Viewer",
        options,
        Box::new(|cc| Box::new(SegyViewerApp::new(cc))),
    )
}

fn has_display_server() -> bool {
    env::var_os("DISPLAY").is_some()
        || env::var_os("WAYLAND_DISPLAY").is_some()
        || env::var_os("WAYLAND_SOCKET").is_some()
}

struct SegyViewerApp {
    segy_reader: SegyReader,
    picking_manager: PickingManager,
    gl_renderer: Option<Arc<Mutex<GlRenderer>>>,

    // UI state
    filename: String,
    colormap: String,
    show_picks: bool,
    picking_enabled: bool,
    algorithm: Algorithm,

    // View state
    zoom: f32,
    offset_x: f32,
    offset_y: f32,
    last_mouse_pos: Option<egui::Pos2>,
    is_panning: bool,

    // Info
    status_message: String,
    mouse_trace: i32,
    mouse_sample: f32,
}

impl SegyViewerApp {
    fn new(cc: &eframe::CreationContext<'_>) -> Self {
        // Initialize OpenGL renderer
        let gl_renderer = cc.gl.as_ref().map(|gl| {
            Arc::new(Mutex::new(unsafe {
                GlRenderer::new(gl.clone())
            }))
        });

        Self {
            segy_reader: SegyReader::new(),
            picking_manager: PickingManager::new(),
            gl_renderer,
            filename: String::from("No file loaded"),
            colormap: String::from("seismic"),
            show_picks: true,
            picking_enabled: true,
            algorithm: Algorithm::StaLta,
            zoom: 1.0,
            offset_x: 0.0,
            offset_y: 0.0,
            last_mouse_pos: None,
            is_panning: false,
            status_message: String::from("Ready"),
            mouse_trace: -1,
            mouse_sample: -1.0,
        }
    }

    fn open_file(&mut self, path: String) {
        self.status_message = format!("Loading {}...", path);

        match self.segy_reader.load_file(&path) {
            Ok(_) => {
                self.filename = path.clone();
                self.picking_manager.set_num_traces(self.segy_reader.num_traces);
                self.picking_manager.clear_picks();

                self.status_message = format!(
                    "Loaded: {} traces, {} samples",
                    self.segy_reader.num_traces,
                    self.segy_reader.num_samples
                );

                // Upload texture to GPU
                if let Some(renderer) = &self.gl_renderer {
                    if let Ok(mut r) = renderer.lock() {
                        unsafe {
                            r.upload_texture(&self.segy_reader.data, &self.colormap);
                        }
                    }
                }
            }
            Err(e) => {
                self.status_message = format!("Error: {}", e);
            }
        }
    }

    fn auto_pick(&mut self) {
        if self.segy_reader.data.is_empty() {
            self.status_message = String::from("No data loaded");
            return;
        }

        self.status_message = format!("Running auto picking with {:?}...", self.algorithm);

        let picks = AutoPicker::pick_all_traces(
            &self.segy_reader.raw_data,
            self.segy_reader.num_traces,
            self.segy_reader.num_samples,
            self.algorithm,
        );

        self.picking_manager.set_picks(picks.clone());

        self.status_message = format!("Auto picking completed: {} picks", picks.len());
    }

    fn screen_to_data_coords(&self, screen_pos: egui::Pos2, rect: egui::Rect) -> Option<(usize, f32)> {
        let width = rect.width();
        let height = rect.height();

        if width <= 0.0 || height <= 0.0 {
            return None;
        }

        // Screen to normalized [-1, 1]
        let norm_x = ((screen_pos.x - rect.left()) / width) * 2.0 - 1.0;
        let norm_y = 1.0 - ((screen_pos.y - rect.top()) / height) * 2.0;

        // Apply inverse transform
        let norm_x = (norm_x - self.offset_x) / self.zoom;
        let norm_y = (norm_y - self.offset_y) / self.zoom;

        // To data coordinates
        let trace_idx = ((norm_x + 1.0) / 2.0 * self.segy_reader.num_traces as f32) as i32;
        let sample_idx = (norm_y + 1.0) / 2.0 * self.segy_reader.num_samples as f32;

        if trace_idx >= 0
            && (trace_idx as usize) < self.segy_reader.num_traces
            && sample_idx >= 0.0
            && sample_idx < self.segy_reader.num_samples as f32
        {
            Some((trace_idx as usize, sample_idx))
        } else {
            None
        }
    }

    fn get_transform_matrix(&self) -> [f32; 16] {
        #[rustfmt::skip]
        let transform = [
            self.zoom, 0.0, 0.0, 0.0,
            0.0, self.zoom, 0.0, 0.0,
            0.0, 0.0, 1.0, 0.0,
            self.offset_x, self.offset_y, 0.0, 1.0,
        ];
        transform
    }
}

impl eframe::App for SegyViewerApp {
    fn update(&mut self, ctx: &egui::Context, frame: &mut eframe::Frame) {
        // Top panel - toolbar
        egui::TopBottomPanel::top("toolbar").show(ctx, |ui| {
            ui.horizontal(|ui| {
                if ui.button("📁 Open SEG-Y").clicked() {
                    if let Some(path) = rfd::FileDialog::new()
                        .add_filter("SEG-Y", &["sgy", "segy"])
                        .pick_file()
                    {
                        self.open_file(path.display().to_string());
                    }
                }

                ui.separator();

                if ui.button("Reset View").clicked() {
                    self.zoom = 1.0;
                    self.offset_x = 0.0;
                    self.offset_y = 0.0;
                }

                ui.separator();

                if ui.button("💾 Save Picks").clicked() {
                    if let Some(path) = rfd::FileDialog::new()
                        .add_filter("CSV", &["csv"])
                        .save_file()
                    {
                        if let Err(e) = self.picking_manager.save_to_file(&path.display().to_string()) {
                            self.status_message = format!("Error saving: {}", e);
                        } else {
                            self.status_message = String::from("Picks saved");
                        }
                    }
                }

                if ui.button("📂 Load Picks").clicked() {
                    if let Some(path) = rfd::FileDialog::new()
                        .add_filter("CSV", &["csv"])
                        .pick_file()
                    {
                        if let Err(e) = self.picking_manager.load_from_file(&path.display().to_string()) {
                            self.status_message = format!("Error loading: {}", e);
                        } else {
                            self.status_message = String::from("Picks loaded");
                        }
                    }
                }

                if ui.button("🗑 Clear Picks").clicked() {
                    self.picking_manager.clear_picks();
                    self.status_message = String::from("Picks cleared");
                }

                ui.separator();

                if ui.button("🤖 Auto Pick").clicked() {
                    self.auto_pick();
                }
            });
        });

        // Bottom panel - status bar
        egui::TopBottomPanel::bottom("status").show(ctx, |ui| {
            ui.horizontal(|ui| {
                ui.label(&self.status_message);
                ui.with_layout(egui::Layout::right_to_left(egui::Align::Center), |ui| {
                    ui.label(format!("Trace: {}, Sample: {:.1}", self.mouse_trace, self.mouse_sample));
                });
            });
        });

        // Right panel - control panel
        egui::SidePanel::right("control_panel")
            .default_width(300.0)
            .show(ctx, |ui| {
                ui.heading("Control Panel");
                ui.separator();

                ui.label("📄 File Information");
                ui.label(&self.filename);
                ui.add_space(10.0);

                ui.separator();
                ui.label("🎯 Picking Options");
                ui.checkbox(&mut self.picking_enabled, "Enable Manual Picking");
                ui.checkbox(&mut self.show_picks, "Show Picks");
                self.picking_manager.set_enabled(self.picking_enabled);
                ui.add_space(10.0);

                ui.separator();
                ui.label("🎨 Display Options");
                egui::ComboBox::from_label("Colormap")
                    .selected_text(&self.colormap)
                    .show_ui(ui, |ui| {
                        ui.selectable_value(&mut self.colormap, "seismic".to_string(), "Seismic");
                        ui.selectable_value(&mut self.colormap, "grayscale".to_string(), "Grayscale");
                    });
                ui.add_space(10.0);

                ui.separator();
                ui.label("🤖 Auto Picking");
                egui::ComboBox::from_label("Algorithm")
                    .selected_text(format!("{:?}", self.algorithm))
                    .show_ui(ui, |ui| {
                        ui.selectable_value(&mut self.algorithm, Algorithm::StaLta, "STA/LTA");
                        ui.selectable_value(&mut self.algorithm, Algorithm::EnergyRatio, "Energy Ratio");
                        ui.selectable_value(&mut self.algorithm, Algorithm::Aic, "AIC");
                    });

                if ui.button("▶ Run Auto Pick").clicked() {
                    self.auto_pick();
                }

                ui.add_space(20.0);
                ui.separator();
                ui.label("📖 Controls:");
                ui.label("• Left Click: Pick");
                ui.label("• Mouse Wheel: Zoom");
                ui.label("• Right Drag: Pan");
            });

        // Central panel - OpenGL viewer
        egui::CentralPanel::default().show(ctx, |ui| {
            let (rect, response) = ui.allocate_exact_size(
                ui.available_size(),
                egui::Sense::click_and_drag(),
            );

            // Handle mouse events
            if response.clicked() && self.picking_enabled {
                if let Some(pos) = response.interact_pointer_pos() {
                    if let Some((trace_idx, sample_idx)) = self.screen_to_data_coords(pos, rect) {
                        self.picking_manager.add_pick(trace_idx, sample_idx);
                    }
                }
            }

            if response.dragged_by(egui::PointerButton::Secondary) {
                let delta = response.drag_delta();
                self.offset_x += delta.x / rect.width() * 2.0 / self.zoom;
                self.offset_y -= delta.y / rect.height() * 2.0 / self.zoom;
            }

            // Scroll for zoom
            let scroll_delta = ui.input(|i| i.smooth_scroll_delta);
            if scroll_delta.y != 0.0 {
                let zoom_factor = if scroll_delta.y > 0.0 { 1.1 } else { 0.9 };
                self.zoom *= zoom_factor;
                self.zoom = self.zoom.clamp(0.1, 10.0);
            }

            // Update mouse position
            if let Some(pos) = response.hover_pos() {
                if let Some((trace_idx, sample_idx)) = self.screen_to_data_coords(pos, rect) {
                    self.mouse_trace = trace_idx as i32;
                    self.mouse_sample = sample_idx;
                }
            }

            // OpenGL rendering
            let has_data = !self.segy_reader.data.is_empty();
            let transform = self.get_transform_matrix();
            let picks = self.picking_manager.get_interpolated().to_vec();
            let show_picks = self.show_picks;
            let num_traces = self.segy_reader.num_traces;
            let gl_renderer = self.gl_renderer.clone();

            let callback = egui::PaintCallback {
                rect,
                callback: Arc::new(egui_glow::CallbackFn::new(move |_info, painter| {
                    let gl = painter.gl();
                    unsafe {
                        // Clear
                        gl.clear_color(0.0, 0.0, 0.0, 1.0);
                        gl.clear(glow::COLOR_BUFFER_BIT);

                        // Render SEG-Y data if available
                        if has_data {
                            if let Some(renderer) = &gl_renderer {
                                if let Ok(r) = renderer.lock() {
                                    r.render(&transform);

                                    // TODO: Implement picking line rendering with modern OpenGL
                                    // (requires separate shader and VBO)
                                }
                            }
                        }
                    }
                })),
            };

            ui.painter().add(callback);
        });

        ctx.request_repaint();
    }
}<|MERGE_RESOLUTION|>--- conflicted
+++ resolved
@@ -10,12 +10,8 @@
 use glow::HasContext;
 use picking_manager::PickingManager;
 use segy_reader::SegyReader;
-<<<<<<< HEAD
 use std::env;
 use std::sync::Arc;
-=======
-use std::sync::{Arc, Mutex};
->>>>>>> 024cd297
 
 fn main() -> Result<(), eframe::Error> {
     if !has_display_server() {
